.PHONY: dist

SHA := $(shell git rev-parse --short HEAD)
VERSION := 0.4.0-alpha

all: concat bindata build

deps:
	go get github.com/jteeuwen/go-bindata/...

test:
	go vet github.com/drone/drone/pkg/...
	go vet github.com/drone/drone/cmd/...
	go test -cover -short github.com/drone/drone/pkg/...

build:
	go build -o bin/drone       -ldflags "-X main.revision $(SHA) -X main.version $(VERSION).$(SHA)" github.com/drone/drone/cmd/drone-server
	go build -o bin/drone-agent -ldflags "-X main.revision $(SHA) -X main.version $(VERSION).$(SHA)" github.com/drone/drone/cmd/drone-agent

<<<<<<< HEAD
run:
	bin/drone-server --debug

=======
>>>>>>> 35d60465
clean:
	find . -name "*.out" -delete
	find . -name "*_bindata.go" -delete
	rm -f bin/drone*

concat:
	cat cmd/drone-server/static/scripts/drone.js       \
		cmd/drone-server/static/scripts/services/*.js    \
		cmd/drone-server/static/scripts/filters/*.js     \
		cmd/drone-server/static/scripts/controllers/*.js \
		cmd/drone-server/static/scripts/term.js          > cmd/drone-server/static/scripts/drone.min.js

# installs the drone binaries into bin
install:
	install -t /usr/local/bin bin/drone
	install -t /usr/local/bin bin/drone-agent

# embeds all the static files directly
# into the drone binary file
bindata:
	$$GOPATH/bin/go-bindata -o="cmd/drone-server/drone_bindata.go" cmd/drone-server/static/...

bindata_debug:
	$$GOPATH/bin/go-bindata --debug -o="cmd/drone-server/drone_bindata.go" cmd/drone-server/static/...

# creates a debian package for drone
# to install `sudo dpkg -i drone.deb`
dist:
	mkdir -p dist/drone/usr/local/bin
	mkdir -p dist/drone/var/lib/drone
	mkdir -p dist/drone/var/cache/drone
	cp bin/drone dist/drone/usr/local/bin
	-dpkg-deb --build dist/drone<|MERGE_RESOLUTION|>--- conflicted
+++ resolved
@@ -17,12 +17,9 @@
 	go build -o bin/drone       -ldflags "-X main.revision $(SHA) -X main.version $(VERSION).$(SHA)" github.com/drone/drone/cmd/drone-server
 	go build -o bin/drone-agent -ldflags "-X main.revision $(SHA) -X main.version $(VERSION).$(SHA)" github.com/drone/drone/cmd/drone-agent
 
-<<<<<<< HEAD
 run:
 	bin/drone-server --debug
 
-=======
->>>>>>> 35d60465
 clean:
 	find . -name "*.out" -delete
 	find . -name "*_bindata.go" -delete
