--- conflicted
+++ resolved
@@ -10,15 +10,12 @@
 	"encoding/json"
 	"errors"
 	"fmt"
-<<<<<<< HEAD
-	"github.com/harness/gitness/encrypt"
+	"net/url"
 	"github.com/harness/gitness/internal/api/controller/repo"
 	"github.com/harness/gitness/internal/sse"
 	"github.com/harness/gitness/types/enum"
 	"github.com/rs/zerolog/log"
 	"golang.org/x/exp/slices"
-=======
->>>>>>> dfe539c6
 	"net/url"
 	"strings"
 	"time"
@@ -77,40 +74,34 @@
 
 var ErrJobRunning = errors.New("an export job is already running")
 
+
 func (r *Repository) Register(executor *job.Executor) error {
 	return executor.Register(jobType, r)
 }
-
-<<<<<<< HEAD
-func (r *Repository) RunMany(ctx context.Context, spaceId int64, harnessCodeInfo *HarnessCodeInfo, repos []*types.Repository) error {
-	jobGroupId := getJobGroupId(spaceId)
-
-	jobs, err := r.scheduler.GetJobProgressForGroup(ctx, jobGroupId)
-	if err != nil {
+}
+	func (r *Repository) RunManyForSpace(
+		ctx context.Context,
+		spaceId int64,
+		repos []*types.Repository,
+		harnessCodeInfo *HarnessCodeInfo,
+) error {		jobGroupId := getJobGroupId(spaceId)
+
+		jobs, err := r.scheduler.GetJobProgressForGroup(ctx, jobGroupId)
+		if err != nil {
 		return fmt.Errorf("cannot get job progress before starting. %w", err)
 	}
 
-	err = checkJobAlreadyRunning(jobs)
-	if err != nil {
+		err = checkJobAlreadyRunning(jobs)
+		if err != nil {
 		return err
 	}
 
-	n, err := r.scheduler.PurgeJobsByGroupId(ctx, jobGroupId)
-	if err != nil {
+		n, err := r.scheduler.PurgeJobsByGroupId(ctx, jobGroupId)
+		if err != nil {
 		return err
 	}
-	log.Ctx(ctx).Info().Msgf("deleted %d old jobs", n)
-
-=======
-func (r *Repository) RunManyForSpace(
-	ctx context.Context,
-	spaceId int64,
-	repos []*types.Repository,
-	harnessCodeInfo *HarnessCodeInfo,
-) error {
-	jobGroupId := getJobGroupId(spaceId)
->>>>>>> dfe539c6
-	jobDefinitions := make([]job.Definition, len(repos))
+		log.Ctx(ctx).Info().Msgf("deleted %d old jobs", n)
+		jobDefinitions := make([]job.Definition, len(repos))
 	for i, repository := range repos {
 		repoJobData := Input{
 			UID:             repository.UID,
@@ -144,7 +135,6 @@
 	return r.scheduler.RunJobs(ctx, jobGroupId, jobDefinitions)
 }
 
-<<<<<<< HEAD
 func checkJobAlreadyRunning(jobs []types.JobProgress) error {
 	if jobs != nil {
 		for _, j := range jobs {
@@ -156,8 +146,6 @@
 	return nil
 }
 
-=======
->>>>>>> dfe539c6
 func getJobGroupId(spaceId int64) string {
 	return fmt.Sprintf(exportSpaceJobUid, spaceId)
 }
@@ -169,11 +157,7 @@
 		return "", err
 	}
 	harnessCodeInfo := input.HarnessCodeInfo
-<<<<<<< HEAD
-	client, err := NewHarnessCodeClient(r.urlProvider.GetHarnessCodeInternalUrl(), harnessCodeInfo.AccountId, harnessCodeInfo.OrgIdentifier, harnessCodeInfo.ProjectIdentifier, harnessCodeInfo.Token)
-=======
 	client, err := newHarnessCodeClient(r.urlProvider.GetHarnessCodeInternalUrl(), harnessCodeInfo.AccountId, harnessCodeInfo.OrgIdentifier, harnessCodeInfo.ProjectIdentifier, harnessCodeInfo.Token)
->>>>>>> dfe539c6
 	if err != nil {
 		return "", err
 	}
@@ -192,11 +176,7 @@
 		GitIgnore:     "",
 	})
 	if err != nil {
-<<<<<<< HEAD
-		publishSSE(ctx, r, repository)
-=======
 		r.publishSSE(ctx, repository)
->>>>>>> dfe539c6
 		return "", err
 	}
 
@@ -209,22 +189,6 @@
 		ReadParams: gitrpc.ReadParams{RepoUID: repository.GitUID},
 		RemoteUrl:  urlWithToken,
 	})
-<<<<<<< HEAD
-	if strings.Contains(err.Error(), "empty") {
-		return "", nil
-	}
-	if err != nil {
-		errDelete := client.DeleteRepo(ctx, remoteRepo.UID)
-		if errDelete != nil {
-			log.Ctx(ctx).Err(errDelete).Msgf("Cannot delete repo %s", remoteRepo.UID)
-		}
-		publishSSE(ctx, r, repository)
-		return "", err
-	}
-
-	log.Info().Msgf("completed repository export for repo", repository.UID)
-	publishSSE(ctx, r, repository)
-=======
 	if err != nil && !strings.Contains(err.Error(), "empty") {
 		errDelete := client.DeleteRepo(ctx, remoteRepo.UID)
 		if errDelete != nil {
@@ -237,22 +201,14 @@
 	log.Ctx(ctx).Info().Msgf("completed exporting repository '%s' to harness", repository.UID)
 
 	r.publishSSE(ctx, repository)
->>>>>>> dfe539c6
 
 	return "", nil
 }
 
-<<<<<<< HEAD
-func publishSSE(ctx context.Context, r *Repository, repository *types.Repository) {
-	err := r.sseStreamer.Publish(ctx, repository.ParentID, enum.SSETypeRepositoryExportCompleted, repository)
-	if err != nil {
-		log.Warn().Err(err).Msg("failed to publish export completion SSE")
-=======
 func (r *Repository) publishSSE(ctx context.Context, repository *types.Repository) {
 	err := r.sseStreamer.Publish(ctx, repository.ParentID, enum.SSETypeRepositoryExportCompleted, repository)
 	if err != nil {
 		log.Ctx(ctx).Warn().Err(err).Msg("failed to publish export completion SSE")
->>>>>>> dfe539c6
 	}
 }
 
@@ -277,17 +233,6 @@
 	return input, nil
 }
 
-<<<<<<< HEAD
-func (r *Repository) GetProgress(ctx context.Context, space *types.Space) ([]types.JobProgress, error) {
-	spaceId := getJobGroupId(space.ID)
-	progress, err := r.scheduler.GetJobProgressForGroup(ctx, spaceId)
-	if err != nil {
-		return nil, err
-	}
-	if progress == nil || len(progress) == 0 {
-		return []types.JobProgress{job.FailProgress()}, nil
-	}
-=======
 func (r *Repository) GetProgressForSpace(ctx context.Context, spaceID int64) ([]types.JobProgress, error) {
 	spaceId := getJobGroupId(spaceID)
 	progress, err := r.scheduler.GetJobProgressForGroup(ctx, spaceId)
@@ -299,7 +244,6 @@
 		return nil, ErrNotFound
 	}
 
->>>>>>> dfe539c6
 	return progress, nil
 }
 
