// Copyright 2022 Harness Inc. All rights reserved.
// Use of this source code is governed by the Polyform Free Trial License
// that can be found in the LICENSE.md file for this repository.

package database

import (
	"context"
	"database/sql"
	"errors"
	"fmt"
	"time"

	"github.com/harness/gitness/internal/store"
	gitness_store "github.com/harness/gitness/store"
	"github.com/harness/gitness/store/database"
	"github.com/harness/gitness/store/database/dbtx"
	"github.com/harness/gitness/types"
	"github.com/harness/gitness/types/enum"

	"github.com/jmoiron/sqlx"
)

var _ store.JobStore = (*JobStore)(nil)

func NewJobStore(db *sqlx.DB) *JobStore {
	return &JobStore{
		db: db,
	}
}

type JobStore struct {
	db *sqlx.DB
}

const (
	jobColumns = `
		 job_uid
		,job_created
		,job_updated
		,job_type
		,job_priority
		,job_data
		,job_result
		,job_max_duration_seconds
		,job_max_retries
		,job_state
		,job_scheduled
		,job_total_executions
		,job_run_by
		,job_run_deadline
		,job_run_progress
		,job_last_executed
		,job_is_recurring
		,job_recurring_cron
		,job_consecutive_failures
		,job_last_failure_error
		,job_group_id`

	jobSelectBase = `
	SELECT` + jobColumns + `
	FROM jobs`
)

// Find fetches a job by its unique identifier.
func (s *JobStore) Find(ctx context.Context, uid string) (*types.Job, error) {
	const sqlQuery = jobSelectBase + `
	WHERE job_uid = $1`

	db := dbtx.GetAccessor(ctx, s.db)

	result := &types.Job{}
	if err := db.GetContext(ctx, result, sqlQuery, uid); err != nil {
		return nil, database.ProcessSQLErrorf(err, "Failed to find job by uid")
	}

	return result, nil
}

// ListByGroupID fetches all jobs for a group id
func (s *JobStore) ListByGroupID(ctx context.Context, groupId string) ([]*types.Job, error) {
	const sqlQuery = jobSelectBase + `
	WHERE job_group_id = $1`

	db := dbtx.GetAccessor(ctx, s.db)

<<<<<<< HEAD
	result := make([]*types.Job, 0)
	if err := db.GetContext(ctx, result, sqlQuery, groupId); err != nil {
		return nil, database.ProcessSQLErrorf(err, "Failed to find job by group id")
	}
	return result, nil
}

// DeleteByGroupID deletes all jobs for a group id
func (s *JobStore) DeleteByGroupID(ctx context.Context, groupId string) (int64, error) {
	stmt := database.Builder.
		Delete("jobs").
		Where("(job_group_id = ?)", groupId)

	sql, args, err := stmt.ToSql()
	if err != nil {
		return 0, fmt.Errorf("failed to convert delete by group id jobs query to sql: %w", err)
	}

	db := dbtx.GetAccessor(ctx, s.db)

	result, err := db.ExecContext(ctx, sql, args...)
	if err != nil {
		return 0, database.ProcessSQLErrorf(err, "failed to execute delete jobs by group id query")
	}

	n, err := result.RowsAffected()
	if err != nil {
		return 0, database.ProcessSQLErrorf(err, "failed to get number of deleted jobs in group")
	}

	return n, nil
=======
	dst := make([]*types.Job, 0)
	if err := db.SelectContext(ctx, &dst, sqlQuery, groupId); err != nil {
		return nil, database.ProcessSQLErrorf(err, "Failed to find job by group id")
	}

	return dst, nil
>>>>>>> dfe539c6
}

// Create creates a new job.
func (s *JobStore) Create(ctx context.Context, job *types.Job) error {
	const sqlQuery = `
		INSERT INTO jobs (` + jobColumns + `
		) VALUES (
			 :job_uid
			,:job_created
			,:job_updated
			,:job_type
			,:job_priority
			,:job_data
			,:job_result
			,:job_max_duration_seconds
			,:job_max_retries
			,:job_state
			,:job_scheduled
			,:job_total_executions
			,:job_run_by
			,:job_run_deadline
			,:job_run_progress
			,:job_last_executed
			,:job_is_recurring
			,:job_recurring_cron
			,:job_consecutive_failures
			,:job_last_failure_error
			,:job_group_id
		)`

	db := dbtx.GetAccessor(ctx, s.db)

	query, arg, err := db.BindNamed(sqlQuery, job)
	if err != nil {
		return database.ProcessSQLErrorf(err, "Failed to bind job object")
	}

	if _, err := db.ExecContext(ctx, query, arg...); err != nil {
		return database.ProcessSQLErrorf(err, "Insert query failed")
	}

	return nil
}

// Upsert creates or updates a job. If the job didn't exist it will insert it in the database,
// otherwise it will update it but only if its definition has changed.
func (s *JobStore) Upsert(ctx context.Context, job *types.Job) error {
	const sqlQuery = `
		INSERT INTO jobs (` + jobColumns + `
		) VALUES (
			 :job_uid
			,:job_created
			,:job_updated
			,:job_type
			,:job_priority
			,:job_data
			,:job_result
			,:job_max_duration_seconds
			,:job_max_retries
			,:job_state
			,:job_scheduled
			,:job_total_executions
			,:job_run_by
			,:job_run_deadline
			,:job_run_progress
			,:job_last_executed
			,:job_is_recurring
			,:job_recurring_cron
			,:job_consecutive_failures
			,:job_last_failure_error
			,:job_group_id
		)
		ON CONFLICT (job_uid) DO
		UPDATE SET
			 job_updated = :job_updated
			,job_type = :job_type
			,job_priority = :job_priority
			,job_data = :job_data
			,job_result = :job_result
			,job_max_duration_seconds = :job_max_duration_seconds
			,job_max_retries = :job_max_retries
			,job_state = :job_state
			,job_scheduled = :job_scheduled
			,job_is_recurring = :job_is_recurring
			,job_recurring_cron = :job_recurring_cron
		WHERE
			jobs.job_type <> :job_type OR
			jobs.job_priority <> :job_priority OR
			jobs.job_data <> :job_data OR
			jobs.job_max_duration_seconds <> :job_max_duration_seconds OR
			jobs.job_max_retries <> :job_max_retries OR
			jobs.job_is_recurring <> :job_is_recurring OR
			jobs.job_recurring_cron <> :job_recurring_cron`

	db := dbtx.GetAccessor(ctx, s.db)

	query, arg, err := db.BindNamed(sqlQuery, job)
	if err != nil {
		return database.ProcessSQLErrorf(err, "Failed to bind job object")
	}

	if _, err := db.ExecContext(ctx, query, arg...); err != nil {
		return database.ProcessSQLErrorf(err, "Upsert query failed")
	}

	return nil
}

// UpdateDefinition is used to update a job definition.
func (s *JobStore) UpdateDefinition(ctx context.Context, job *types.Job) error {
	const sqlQuery = `
	UPDATE jobs
	SET
		 job_updated = :job_updated
		,job_type = :job_type
		,job_priority = :job_priority
		,job_data = :job_data
		,job_result = :job_result
		,job_max_duration_seconds = :job_max_duration_seconds
		,job_max_retries = :job_max_retries
		,job_state = :job_state
		,job_scheduled = :job_scheduled
		,job_is_recurring = :job_is_recurring
		,job_recurring_cron = :job_recurring_cron
		,job_group_id = :job_group_id
	WHERE job_uid = :job_uid`

	db := dbtx.GetAccessor(ctx, s.db)

	query, arg, err := db.BindNamed(sqlQuery, job)
	if err != nil {
		return database.ProcessSQLErrorf(err, "Failed to bind job object for update")
	}

	result, err := db.ExecContext(ctx, query, arg...)
	if err != nil {
		return database.ProcessSQLErrorf(err, "Failed to update job definition")
	}

	count, err := result.RowsAffected()
	if err != nil {
		return database.ProcessSQLErrorf(err, "Failed to get number of updated rows")
	}

	if count == 0 {
		return gitness_store.ErrResourceNotFound
	}

	return nil
}

// UpdateExecution is used to update a job before and after execution.
func (s *JobStore) UpdateExecution(ctx context.Context, job *types.Job) error {
	const sqlQuery = `
	UPDATE jobs
	SET
		 job_updated = :job_updated
		,job_result = :job_result
		,job_state = :job_state
		,job_scheduled = :job_scheduled
		,job_total_executions = :job_total_executions
		,job_run_by = :job_run_by
		,job_run_deadline = :job_run_deadline
		,job_last_executed = :job_last_executed
		,job_consecutive_failures = :job_consecutive_failures
		,job_last_failure_error = :job_last_failure_error
	WHERE job_uid = :job_uid`

	db := dbtx.GetAccessor(ctx, s.db)

	query, arg, err := db.BindNamed(sqlQuery, job)
	if err != nil {
		return database.ProcessSQLErrorf(err, "Failed to bind job object for update")
	}

	result, err := db.ExecContext(ctx, query, arg...)
	if err != nil {
		return database.ProcessSQLErrorf(err, "Failed to update job execution")
	}

	count, err := result.RowsAffected()
	if err != nil {
		return database.ProcessSQLErrorf(err, "Failed to get number of updated rows")
	}

	if count == 0 {
		return gitness_store.ErrResourceNotFound
	}

	return nil
}

func (s *JobStore) UpdateProgress(ctx context.Context, job *types.Job) error {
	const sqlQuery = `
	UPDATE jobs
	SET
		 job_updated = :job_updated
		,job_result = :job_result
	    ,job_run_progress = :job_run_progress
	WHERE job_uid = :job_uid AND job_state = 'running'`

	db := dbtx.GetAccessor(ctx, s.db)

	query, arg, err := db.BindNamed(sqlQuery, job)
	if err != nil {
		return database.ProcessSQLErrorf(err, "Failed to bind job object for update")
	}

	result, err := db.ExecContext(ctx, query, arg...)
	if err != nil {
		return database.ProcessSQLErrorf(err, "Failed to update job progress")
	}

	count, err := result.RowsAffected()
	if err != nil {
		return database.ProcessSQLErrorf(err, "Failed to get number of updated rows")
	}

	if count == 0 {
		return gitness_store.ErrResourceNotFound
	}

	return nil
}

// CountRunning returns number of jobs that are currently being run.
func (s *JobStore) CountRunning(ctx context.Context) (int, error) {
	stmt := database.Builder.
		Select("count(*)").
		From("jobs").
		Where("job_state = ?", enum.JobStateRunning)

	sql, args, err := stmt.ToSql()
	if err != nil {
		return 0, fmt.Errorf("failed to convert count running jobs query to sql: %w", err)
	}

	db := dbtx.GetAccessor(ctx, s.db)

	var count int64
	err = db.QueryRowContext(ctx, sql, args...).Scan(&count)
	if err != nil {
		return 0, database.ProcessSQLErrorf(err, "failed executing count running jobs query")
	}

	return int(count), nil
}

// ListReady returns a list of jobs that are ready for execution:
// The jobs with state="scheduled" and scheduled time in the past.
func (s *JobStore) ListReady(ctx context.Context, now time.Time, limit int) ([]*types.Job, error) {
	stmt := database.Builder.
		Select(jobColumns).
		From("jobs").
		Where("job_state = ?", enum.JobStateScheduled).
		Where("job_scheduled <= ?", now.UnixMilli()).
		OrderBy("job_priority desc, job_scheduled asc, job_uid asc").
		Limit(uint64(limit))

	sql, args, err := stmt.ToSql()
	if err != nil {
		return nil, fmt.Errorf("failed to convert list scheduled jobs query to sql: %w", err)
	}

	result := make([]*types.Job, 0)

	db := dbtx.GetAccessor(ctx, s.db)

	if err = db.SelectContext(ctx, &result, sql, args...); err != nil {
		return nil, database.ProcessSQLErrorf(err, "failed to execute list scheduled jobs query")
	}

	return result, nil
}

// ListDeadlineExceeded returns a list of jobs that have exceeded their execution deadline.
func (s *JobStore) ListDeadlineExceeded(ctx context.Context, now time.Time) ([]*types.Job, error) {
	stmt := database.Builder.
		Select(jobColumns).
		From("jobs").
		Where("job_state = ?", enum.JobStateRunning).
		Where("job_run_deadline < ?", now.UnixMilli()).
		OrderBy("job_run_deadline asc")

	sql, args, err := stmt.ToSql()
	if err != nil {
		return nil, fmt.Errorf("failed to convert list overdue jobs query to sql: %w", err)
	}

	result := make([]*types.Job, 0)

	db := dbtx.GetAccessor(ctx, s.db)

	if err = db.SelectContext(ctx, &result, sql, args...); err != nil {
		return nil, database.ProcessSQLErrorf(err, "failed to execute list overdue jobs query")
	}

	return result, nil
}

// NextScheduledTime returns a scheduled time of the next ready job or zero time if no such job exists.
func (s *JobStore) NextScheduledTime(ctx context.Context, now time.Time) (time.Time, error) {
	stmt := database.Builder.
		Select("job_scheduled").
		From("jobs").
		Where("job_state = ?", enum.JobStateScheduled).
		Where("job_scheduled > ?", now.UnixMilli()).
		OrderBy("job_scheduled asc").
		Limit(1)

	query, args, err := stmt.ToSql()
	if err != nil {
		return time.Time{}, fmt.Errorf("failed to convert next scheduled time query to sql: %w", err)
	}

	db := dbtx.GetAccessor(ctx, s.db)

	var result int64

	err = db.QueryRowContext(ctx, query, args...).Scan(&result)
	if errors.Is(err, sql.ErrNoRows) {
		return time.Time{}, nil
	}
	if err != nil {
		return time.Time{}, database.ProcessSQLErrorf(err, "failed to execute next scheduled time query")
	}

	return time.UnixMilli(result), nil
}

// DeleteOld removes non-recurring jobs that have finished execution or have failed.
func (s *JobStore) DeleteOld(ctx context.Context, olderThan time.Time) (int64, error) {
	stmt := database.Builder.
		Delete("jobs").
		Where("(job_state = ? OR job_state = ? OR job_state = ?)",
			enum.JobStateFinished, enum.JobStateFailed, enum.JobStateCanceled).
		Where("job_is_recurring = false").
		Where("job_last_executed < ?", olderThan.UnixMilli())

	sql, args, err := stmt.ToSql()
	if err != nil {
		return 0, fmt.Errorf("failed to convert delete done jobs query to sql: %w", err)
	}

	db := dbtx.GetAccessor(ctx, s.db)

	result, err := db.ExecContext(ctx, sql, args...)
	if err != nil {
		return 0, database.ProcessSQLErrorf(err, "failed to execute delete done jobs query")
	}

	n, err := result.RowsAffected()
	if err != nil {
		return 0, database.ProcessSQLErrorf(err, "failed to get number of deleted jobs")
	}

	return n, nil
}<|MERGE_RESOLUTION|>--- conflicted
+++ resolved
@@ -77,6 +77,32 @@
 	return result, nil
 }
 
+// DeleteByGroupID deletes all jobs for a group id
+func (s *JobStore) DeleteByGroupID(ctx context.Context, groupId string) (int64, error) {
+	stmt := database.Builder.
+		Delete("jobs").
+		Where("(job_group_id = ?)", groupId)
+
+	sql, args, err := stmt.ToSql()
+	if err != nil {
+		return 0, fmt.Errorf("failed to convert delete by group id jobs query to sql: %w", err)
+	}
+
+	db := dbtx.GetAccessor(ctx, s.db)
+
+	result, err := db.ExecContext(ctx, sql, args...)
+	if err != nil {
+		return 0, database.ProcessSQLErrorf(err, "failed to execute delete jobs by group id query")
+	}
+
+	n, err := result.RowsAffected()
+	if err != nil {
+		return 0, database.ProcessSQLErrorf(err, "failed to get number of deleted jobs in group")
+	}
+
+	return n, nil
+}
+
 // ListByGroupID fetches all jobs for a group id
 func (s *JobStore) ListByGroupID(ctx context.Context, groupId string) ([]*types.Job, error) {
 	const sqlQuery = jobSelectBase + `
@@ -84,46 +110,12 @@
 
 	db := dbtx.GetAccessor(ctx, s.db)
 
-<<<<<<< HEAD
-	result := make([]*types.Job, 0)
-	if err := db.GetContext(ctx, result, sqlQuery, groupId); err != nil {
-		return nil, database.ProcessSQLErrorf(err, "Failed to find job by group id")
-	}
-	return result, nil
-}
-
-// DeleteByGroupID deletes all jobs for a group id
-func (s *JobStore) DeleteByGroupID(ctx context.Context, groupId string) (int64, error) {
-	stmt := database.Builder.
-		Delete("jobs").
-		Where("(job_group_id = ?)", groupId)
-
-	sql, args, err := stmt.ToSql()
-	if err != nil {
-		return 0, fmt.Errorf("failed to convert delete by group id jobs query to sql: %w", err)
-	}
-
-	db := dbtx.GetAccessor(ctx, s.db)
-
-	result, err := db.ExecContext(ctx, sql, args...)
-	if err != nil {
-		return 0, database.ProcessSQLErrorf(err, "failed to execute delete jobs by group id query")
-	}
-
-	n, err := result.RowsAffected()
-	if err != nil {
-		return 0, database.ProcessSQLErrorf(err, "failed to get number of deleted jobs in group")
-	}
-
-	return n, nil
-=======
 	dst := make([]*types.Job, 0)
 	if err := db.SelectContext(ctx, &dst, sqlQuery, groupId); err != nil {
 		return nil, database.ProcessSQLErrorf(err, "Failed to find job by group id")
 	}
 
 	return dst, nil
->>>>>>> dfe539c6
 }
 
 // Create creates a new job.
